--- conflicted
+++ resolved
@@ -26,9 +26,5 @@
   s.add_development_dependency 'bundler',     '~> 1.0'
   s.add_development_dependency 'rspec',       '~> 2.6'
   s.add_development_dependency 'rack-test',   '~> 0.6'
-<<<<<<< HEAD
-=======
-  s.add_development_dependency 'guard-rspec', '~> 1.2'
   s.add_development_dependency 'mock_redis'
->>>>>>> 21b02a06
 end