--- conflicted
+++ resolved
@@ -10,8 +10,6 @@
       options = {
         :resettable => true,
       }.merge(options)
-<<<<<<< HEAD
-
 
       @name = name.to_s
 
@@ -23,7 +21,7 @@
         end
       end
 
-      if alts.length.zero?
+      if alts.empty?
         exp_config = Split.configuration.experiment_for(name)
         if exp_config
           alts = load_alternatives_from_configuration
@@ -83,13 +81,14 @@
           @goals.reverse.each {|a| Split.redis.lpush(goals_key, a)} unless @goals.nil?
         end
       end
+
       Split.redis.hset(experiment_config_key, :resettable, resettable)
       Split.redis.hset(experiment_config_key, :algorithm, algorithm.to_s)
       self
     end
 
     def validate!
-      if @alternatives.length.zero? && Split.configuration.experiment_for(@name).nil?
+      if @alternatives.empty? && Split.configuration.experiment_for(@name).nil?
         raise ExperimentNotFound.new("Experiment #{@name} not found")
       end
       @alternatives.each {|a| a.validate! }
@@ -108,20 +107,6 @@
 
     def [](name)
       alternatives.find{|a| a.name == name}
-=======
-
-      @name = name.to_s
-      @alternatives = options[:alternatives]
-      @goals = options[:goals]
-      @algorithm = options[:algorithm].is_a?(String) ? options[:algorithm].constantize : options[:algorithm]
-      @resettable = options[:resettable].is_a?(String) ? options[:resettable] == 'true' : options[:resettable]
-
-      if options[:alternative_names].respond_to? :map
-        @alternatives = options[:alternative_names].map do |alternative|
-                          Split::Alternative.new(alternative, name)
-                        end
-      end
->>>>>>> 0eef0295
     end
 
     def algorithm
@@ -242,7 +227,6 @@
       self.goals = load_goals_from_redis
     end
 
-<<<<<<< HEAD
     protected
 
     def self.normalize_experiment(label)
@@ -254,21 +238,6 @@
         goals = []
       end
       return experiment_name, goals
-=======
-    def save
-      if new_record?
-        Split.redis.sadd(:experiments, name)
-        Split.redis.hset(:experiment_start_times, @name, Time.now)
-      else
-        Split.redis.del(name)
-      end
-      @alternatives.reverse.each {|a| Split.redis.lpush(name, a.name)}
-      @goals.reverse.each {|a| Split.redis.lpush(goals_key, a)} if @goals.respond_to? :reverse
-      config_key = Split::Experiment.experiment_config_key(name)
-      Split.redis.hset(config_key, :resettable, resettable)
-      Split.redis.hset(config_key, :algorithm, algorithm.to_s)
-      self
->>>>>>> 0eef0295
     end
 
     def experiment_config_key
@@ -290,7 +259,7 @@
 
     def load_alternatives_from_configuration
       alts = Split.configuration.experiment_for(@name)[:alternatives]
-      raise ArgumentError, "Experiment configuration is missing :alternatives array" if alts.nil?
+      raise ArgumentError, "Experiment configuration is missing :alternatives array" unless alts
       if alts.is_a?(Hash)
         alts.keys
       else
