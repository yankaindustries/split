--- conflicted
+++ resolved
@@ -6,18 +6,6 @@
         puts 'WARNING: You should always pass the control alternative through as the second argument with any other alternatives as the third because the order of the hash is not preserved in ruby 1.8'
       end
 
-<<<<<<< HEAD
-=======
-      experiment_name, goals = normalize_experiment(experiment_label)
-
-      if control.nil? && alternatives.empty?
-        exp = Split.configuration.experiment_for(experiment_name)
-        raise ExperimentNotFound.new("#{experiment_name} not found") unless exp
-        control, alternatives = exp[:alternatives]
-        raise ArgumentError, "Experiment configuration is missing :alternatives array" unless alternatives
-      end
-
->>>>>>> 0eef0295
       begin
       experiment_name_with_version, goals = normalize_experiment(experiment_label)
       experiment_name = experiment_name_with_version.to_s.split(':')[0]
