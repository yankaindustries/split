require 'spec_helper'

# TODO change some of these tests to use Rack::Test

describe Split::Helper do
  include Split::Helper

  describe "ab_test" do

    it "should not raise an error when passed strings for alternatives" do
      lambda { ab_test('xyz', '1', '2', '3') }.should_not raise_error
    end

    it "should raise the appropriate error when passed integers for alternatives" do
      lambda { ab_test('xyz', 1, 2, 3) }.should raise_error(ArgumentError)
    end

    it "should raise the appropriate error when passed symbols for alternatives" do
      lambda { ab_test('xyz', :a, :b, :c) }.should raise_error(ArgumentError)
    end

    it "should assign a random alternative to a new user when there are an equal number of alternatives assigned" do
      ab_test('link_color', 'blue', 'red')
      ['red', 'blue'].should include(ab_user['link_color'])
    end

    it "should increment the participation counter after assignment to a new user" do
      experiment = Split::Experiment.find_or_create('link_color', 'blue', 'red')

      previous_red_count = Split::Alternative.new('red', 'link_color').participant_count
      previous_blue_count = Split::Alternative.new('blue', 'link_color').participant_count

      ab_test('link_color', 'blue', 'red')

      new_red_count = Split::Alternative.new('red', 'link_color').participant_count
      new_blue_count = Split::Alternative.new('blue', 'link_color').participant_count

      (new_red_count + new_blue_count).should eql(previous_red_count + previous_blue_count + 1)
    end

    it "should return the given alternative for an existing user" do
      experiment = Split::Experiment.find_or_create('link_color', 'blue', 'red')
      alternative = ab_test('link_color', 'blue', 'red')
      repeat_alternative = ab_test('link_color', 'blue', 'red')
      alternative.should eql repeat_alternative
    end

    it 'should always return the winner if one is present' do
      experiment = Split::Experiment.find_or_create('link_color', 'blue', 'red')
      experiment.winner = "orange"

      ab_test('link_color', 'blue', 'red').should == 'orange'
    end

    it "should allow the alternative to be force by passing it in the params" do
      experiment = Split::Experiment.find_or_create('link_color', 'blue', 'red')
      @params = {'link_color' => 'blue'}
      alternative = ab_test('link_color', 'blue', 'red')
      alternative.should eql('blue')
      alternative = ab_test('link_color', {'blue' => 1}, 'red' => 5)
      alternative.should eql('blue')
      @params = {'link_color' => 'red'}
      alternative = ab_test('link_color', 'blue', 'red')
      alternative.should eql('red')
      alternative = ab_test('link_color', {'blue' => 5}, 'red' => 1)
      alternative.should eql('red')
    end

    it "should allow passing a block" do
      alt = ab_test('link_color', 'blue', 'red')
      ret = ab_test('link_color', 'blue', 'red') { |alternative| "shared/#{alternative}" }
      ret.should eql("shared/#{alt}")
    end

    it "should allow the share of visitors see an alternative to be specificed" do
      ab_test('link_color', {'blue' => 0.8}, {'red' => 20})
      ['red', 'blue'].should include(ab_user['link_color'])
    end

    it "should allow alternative weighting interface as a single hash" do
      ab_test('link_color', {'blue' => 0.01}, 'red' => 0.2)
      experiment = Split::Experiment.find('link_color')
      experiment.alternative_names.should eql(['blue', 'red'])
    end

    it "should only let a user participate in one experiment at a time" do
      link_color = ab_test('link_color', 'blue', 'red')
      ab_test('button_size', 'small', 'big')
      ab_user.should eql({'link_color' => link_color})
      big = Split::Alternative.new('big', 'button_size')
      big.participant_count.should eql(0)
      small = Split::Alternative.new('small', 'button_size')
      small.participant_count.should eql(0)
    end

    it "should let a user participate in many experiment with allow_multiple_experiments option" do
      Split.configure do |config|
        config.allow_multiple_experiments = true
      end
      link_color = ab_test('link_color', 'blue', 'red')
      button_size = ab_test('button_size', 'small', 'big')
      ab_user.should eql({'link_color' => link_color, 'button_size' => button_size})
      button_size_alt = Split::Alternative.new(button_size, 'button_size')
      button_size_alt.participant_count.should eql(1)
    end

    it "should not over-write a finished key when an experiment is on a later version" do
      experiment = Split::Experiment.find_or_create('link_color', 'blue', 'red')
      experiment.increment_version
      ab_user = { experiment.key => 'blue', experiment.finished_key => true }
      finshed_session = ab_user.dup
      ab_test('link_color', 'blue', 'red')
      ab_user.should eql(finshed_session)
    end
  end

  describe 'finished' do
    before(:each) do
      @experiment_name = 'link_color'
      @alternatives = ['blue', 'red']
      @experiment = Split::Experiment.find_or_create(@experiment_name, *@alternatives)
      @alternative_name = ab_test(@experiment_name, *@alternatives)
      @previous_completion_count = Split::Alternative.new(@alternative_name, @experiment_name).completed_count
    end

    it 'should increment the counter for the completed alternative' do
      finished(@experiment_name)
      new_completion_count = Split::Alternative.new(@alternative_name, @experiment_name).completed_count
      new_completion_count.should eql(@previous_completion_count + 1)
    end

    it "should set experiment's finished key if reset is false" do
      finished(@experiment_name, :reset => false)
      ab_user.should eql(@experiment.key => @alternative_name, @experiment.finished_key => true)
    end

    it 'should not increment the counter if reset is false and the experiment has been already finished' do
      2.times { finished(@experiment_name, :reset => false) }
      new_completion_count = Split::Alternative.new(@alternative_name, @experiment_name).completed_count
      new_completion_count.should eql(@previous_completion_count + 1)
    end

    it "should clear out the user's participation from their session" do
      ab_user.should eql(@experiment.key => @alternative_name)
      finished(@experiment_name)
      ab_user.should == {}
    end

    it "should not clear out the users session if reset is false" do
      ab_user.should eql(@experiment.key => @alternative_name)
      finished(@experiment_name, :reset => false)
      ab_user.should eql(@experiment.key => @alternative_name, @experiment.finished_key => true)
    end

    it "should reset the users session when experiment is not versioned" do
      ab_user.should eql(@experiment.key => @alternative_name)
      finished(@experiment_name)
      ab_user.should eql({})
    end

    it "should reset the users session when experiment is versioned" do
      @experiment.increment_version
      @alternative_name = ab_test(@experiment_name, *@alternatives)

      ab_user.should eql(@experiment.key => @alternative_name)
      finished(@experiment_name)
      ab_user.should eql({})
    end

    it "should do nothing where the experiment was not started by this user" do
      ab_user = nil
      lambda { finished('some_experiment_not_started_by_the_user') }.should_not raise_exception
    end

    it 'should not be doing other tests when it has completed one that has :reset => false' do
      ab_user[@experiment.key] = @alternative_name
      ab_user[@experiment.finished_key] = true
      doing_other_tests?(@experiment.key).should be false
    end

    it "passes reset option from config" do
      Split.configuration.experiments = {
        @experiment_name => {
          :variants => @alternatives,
          :resettable => false,
        }
      }
      finished @experiment_name
      ab_user.should eql(@experiment.key => @alternative_name, @experiment.finished_key => true)
    end

    context "with metric name" do
      before { Split.configuration.experiments = {} }
      before { Split::Alternative.stub(:new).and_call_original }

      def should_finish_experiment(experiment_name, should_finish=true)
        alts = Split.configuration.experiments[experiment_name][:variants]
        experiment = Split::Experiment.find_or_create(experiment_name, *alts)
        alt_name = ab_user[experiment.key] = alts.first
        alt = mock('alternative')
        alt.stub(:name).and_return(alt_name)
        Split::Alternative.stub(:new).with(alt_name, experiment_name).and_return(alt)
        if should_finish
          alt.should_receive(:increment_completion)
        else
          alt.should_not_receive(:increment_completion)
        end
      end

      it "completes the test" do
        Split.configuration.experiments[:my_experiment] = {
          :variants => [ "control_opt", "other_opt" ],
          :metric => :my_metric
        }
        should_finish_experiment :my_experiment
        finished :my_metric
      end

      it "completes all relevant tests" do
        Split.configuration.experiments = {
          :exp_1 => {
            :variants => [ "1-1", "1-2" ],
            :metric => :my_metric
          },
          :exp_2 => {
            :variants => [ "2-1", "2-2" ],
            :metric => :another_metric
          },
          :exp_3 => {
            :variants => [ "3-1", "3-2" ],
            :metric => :my_metric
          },
        }
        should_finish_experiment :exp_1
        should_finish_experiment :exp_2, false
        should_finish_experiment :exp_3
        finished :my_metric
      end

      it "passes reset option" do
        Split.configuration.experiments[@experiment_name] = {
          :variants => @alternatives,
          :metric => :my_metric,
          :resettable => false,
        }
        finished :my_metric
        ab_user.should eql(@experiment.key => @alternative_name, @experiment.finished_key => true)
      end

      it "passes through options" do
        Split.configuration.experiments[@experiment_name] = {
          :variants => @alternatives,
          :metric => :my_metric,
        }
        finished :my_metric, :reset => false
        ab_user.should eql(@experiment.key => @alternative_name, @experiment.finished_key => true)
      end
    end
  end

  describe 'conversions' do
    it 'should return a conversion rate for an alternative' do
      experiment = Split::Experiment.find_or_create('link_color', 'blue', 'red')
      alternative_name = ab_test('link_color', 'blue', 'red')

      previous_convertion_rate = Split::Alternative.new(alternative_name, 'link_color').conversion_rate
      previous_convertion_rate.should eql(0.0)

      finished('link_color')

      new_convertion_rate = Split::Alternative.new(alternative_name, 'link_color').conversion_rate
      new_convertion_rate.should eql(1.0)
    end
  end

  describe 'when user is a robot' do
    before(:each) do
      @request = OpenStruct.new(:user_agent => 'Googlebot/2.1 (+http://www.google.com/bot.html)')
    end

    describe 'ab_test' do
      it 'should return the control' do
        experiment = Split::Experiment.find_or_create('link_color', 'blue', 'red')
        alternative = ab_test('link_color', 'blue', 'red')
        alternative.should eql experiment.control.name
      end

      it "should not increment the participation count" do
        experiment = Split::Experiment.find_or_create('link_color', 'blue', 'red')

        previous_red_count = Split::Alternative.new('red', 'link_color').participant_count
        previous_blue_count = Split::Alternative.new('blue', 'link_color').participant_count

        ab_test('link_color', 'blue', 'red')

        new_red_count = Split::Alternative.new('red', 'link_color').participant_count
        new_blue_count = Split::Alternative.new('blue', 'link_color').participant_count

        (new_red_count + new_blue_count).should eql(previous_red_count + previous_blue_count)
      end
    end

    describe 'finished' do
      it "should not increment the completed count" do
        experiment = Split::Experiment.find_or_create('link_color', 'blue', 'red')
        alternative_name = ab_test('link_color', 'blue', 'red')

        previous_completion_count = Split::Alternative.new(alternative_name, 'link_color').completed_count

        finished('link_color')

        new_completion_count = Split::Alternative.new(alternative_name, 'link_color').completed_count

        new_completion_count.should eql(previous_completion_count)
      end
    end
  end

  describe 'when ip address is ignored' do
    before(:each) do
      @request = OpenStruct.new(:ip => '81.19.48.130')
      Split.configure do |c|
        c.ignore_ip_addresses << '81.19.48.130'
      end
    end

    describe 'ab_test' do
      it 'should return the control' do
        experiment = Split::Experiment.find_or_create('link_color', 'blue', 'red')
        alternative = ab_test('link_color', 'blue', 'red')
        alternative.should eql experiment.control.name
      end

      it "should not increment the participation count" do
        experiment = Split::Experiment.find_or_create('link_color', 'blue', 'red')

        previous_red_count = Split::Alternative.new('red', 'link_color').participant_count
        previous_blue_count = Split::Alternative.new('blue', 'link_color').participant_count

        ab_test('link_color', 'blue', 'red')

        new_red_count = Split::Alternative.new('red', 'link_color').participant_count
        new_blue_count = Split::Alternative.new('blue', 'link_color').participant_count

        (new_red_count + new_blue_count).should eql(previous_red_count + previous_blue_count)
      end
    end

    describe 'finished' do
      it "should not increment the completed count" do
        experiment = Split::Experiment.find_or_create('link_color', 'blue', 'red')
        alternative_name = ab_test('link_color', 'blue', 'red')

        previous_completion_count = Split::Alternative.new(alternative_name, 'link_color').completed_count

        finished('link_color')

        new_completion_count = Split::Alternative.new(alternative_name, 'link_color').completed_count

        new_completion_count.should eql(previous_completion_count)
      end
    end
  end

  describe 'versioned experiments' do
    it "should use version zero if no version is present" do
      experiment = Split::Experiment.find_or_create('link_color', 'blue', 'red')
      alternative_name = ab_test('link_color', 'blue', 'red')
      experiment.version.should eql(0)
      ab_user.should eql({'link_color' => alternative_name})
    end

    it "should save the version of the experiment to the session" do
      experiment = Split::Experiment.find_or_create('link_color', 'blue', 'red')
      experiment.reset
      experiment.version.should eql(1)
      alternative_name = ab_test('link_color', 'blue', 'red')
      ab_user.should eql({'link_color:1' => alternative_name})
    end

    it "should load the experiment even if the version is not 0" do
      experiment = Split::Experiment.find_or_create('link_color', 'blue', 'red')
      experiment.reset
      experiment.version.should eql(1)
      alternative_name = ab_test('link_color', 'blue', 'red')
      ab_user.should eql({'link_color:1' => alternative_name})
      return_alternative_name = ab_test('link_color', 'blue', 'red')
      return_alternative_name.should eql(alternative_name)
    end

    it "should reset the session of a user on an older version of the experiment" do
      experiment = Split::Experiment.find_or_create('link_color', 'blue', 'red')
      alternative_name = ab_test('link_color', 'blue', 'red')
      ab_user.should eql({'link_color' => alternative_name})
      alternative = Split::Alternative.new(alternative_name, 'link_color')
      alternative.participant_count.should eql(1)

      experiment.reset
      experiment.version.should eql(1)
      alternative = Split::Alternative.new(alternative_name, 'link_color')
      alternative.participant_count.should eql(0)

      new_alternative_name = ab_test('link_color', 'blue', 'red')
      ab_user['link_color:1'].should eql(new_alternative_name)
      new_alternative = Split::Alternative.new(new_alternative_name, 'link_color')
      new_alternative.participant_count.should eql(1)
    end

    it "should cleanup old versions of experiments from the session" do
      experiment = Split::Experiment.find_or_create('link_color', 'blue', 'red')
      alternative_name = ab_test('link_color', 'blue', 'red')
      ab_user.should eql({'link_color' => alternative_name})
      alternative = Split::Alternative.new(alternative_name, 'link_color')
      alternative.participant_count.should eql(1)

      experiment.reset
      experiment.version.should eql(1)
      alternative = Split::Alternative.new(alternative_name, 'link_color')
      alternative.participant_count.should eql(0)

      new_alternative_name = ab_test('link_color', 'blue', 'red')
      ab_user.should eql({'link_color:1' => new_alternative_name})
    end

    it "should only count completion of users on the current version" do
      experiment = Split::Experiment.find_or_create('link_color', 'blue', 'red')
      alternative_name = ab_test('link_color', 'blue', 'red')
      ab_user.should eql({'link_color' => alternative_name})
      alternative = Split::Alternative.new(alternative_name, 'link_color')

      experiment.reset
      experiment.version.should eql(1)

      finished('link_color')
      alternative = Split::Alternative.new(alternative_name, 'link_color')
      alternative.completed_count.should eql(0)
    end
  end

  context 'when redis is not available' do

    before(:each) do
      Split.stub(:redis).and_raise(Errno::ECONNREFUSED.new)
    end

    context 'and db_failover config option is turned off' do

      before(:each) do
        Split.configure do |config|
          config.db_failover = false
        end
      end

      describe 'ab_test' do
        it 'should raise an exception' do
          lambda {
            ab_test('link_color', 'blue', 'red')
          }.should raise_error(Errno::ECONNREFUSED)
        end
      end

      describe 'finished' do
        it 'should raise an exception' do
          lambda {
            finished('link_color')
          }.should raise_error(Errno::ECONNREFUSED)
        end
      end

      describe "disable split testing" do

        before(:each) do
          Split.configure do |config|
            config.enabled = false
          end
        end

        after(:each) do
          Split.configure do |config|
            config.enabled = true
          end
        end

        it "should not attempt to connect to redis" do

          lambda {
            ab_test('link_color', 'blue', 'red')
          }.should_not raise_error(Errno::ECONNREFUSED)
        end

        it "should return control variable" do
          ab_test('link_color', 'blue', 'red').should eq('blue')
          lambda {
            finished('link_color')
          }.should_not raise_error(Errno::ECONNREFUSED)
        end

      end


    end

    context 'and db_failover config option is turned on' do

      before(:each) do
        Split.configure do |config|
          config.db_failover = true
        end
      end

      describe 'ab_test' do
        it 'should not raise an exception' do
          lambda {
            ab_test('link_color', 'blue', 'red')
          }.should_not raise_error(Errno::ECONNREFUSED)
        end
        it 'should call db_failover_on_db_error proc with error as parameter' do
          Split.configure do |config|
            config.db_failover_on_db_error = proc do |error|
              error.should be_a(Errno::ECONNREFUSED)
            end
          end
          Split.configuration.db_failover_on_db_error.should_receive(:call)
          ab_test('link_color', 'blue', 'red')
        end
        it 'should always use first alternative' do
          ab_test('link_color', 'blue', 'red').should eq('blue')
          ab_test('link_color', {'blue' => 0.01}, 'red' => 0.2).should eq('blue')
          ab_test('link_color', {'blue' => 0.8}, {'red' => 20}).should eq('blue')
          ab_test('link_color', 'blue', 'red') do |alternative|
            "shared/#{alternative}"
          end.should eq('shared/blue')
        end

        context 'and db_failover_allow_parameter_override config option is turned on' do
          before(:each) do
            Split.configure do |config|
              config.db_failover_allow_parameter_override = true
            end
          end

          context 'and given an override parameter' do
            it 'should use given override instead of the first alternative' do
              @params = {'link_color' => 'red'}
              ab_test('link_color', 'blue', 'red').should eq('red')
              ab_test('link_color', 'blue', 'red', 'green').should eq('red')
              ab_test('link_color', {'blue' => 0.01}, 'red' => 0.2).should eq('red')
              ab_test('link_color', {'blue' => 0.8}, {'red' => 20}).should eq('red')
              ab_test('link_color', 'blue', 'red') do |alternative|
                "shared/#{alternative}"
              end.should eq('shared/red')
            end
          end
        end
      end

      describe 'finished' do
        it 'should not raise an exception' do
          lambda {
            finished('link_color')
          }.should_not raise_error(Errno::ECONNREFUSED)
        end
        it 'should call db_failover_on_db_error proc with error as parameter' do
          Split.configure do |config|
            config.db_failover_on_db_error = proc do |error|
              error.should be_a(Errno::ECONNREFUSED)
            end
          end
          Split.configuration.db_failover_on_db_error.should_receive(:call)
          finished('link_color')
        end
      end


    end

  end

  context "with preloaded config" do
    before { Split.configuration.experiments = {} }

<<<<<<< HEAD
    #it "pulls options from config file" do
    #  Split.configuration.experiments[:my_experiment] = {
    #    :variants => [ "control_opt", "other_opt" ],
    #  }
    #
    #  trial = mock('trial')
    #  Split::Alternative.stub(:trial).with(experiment_name: :my_experiment).and_return(trial)
    #  should_receive(:start_trial).with(trial)
    #
    #  ab_test :my_experiment
    #end
    #
    #it "accepts multiple variants" do
    #  Split.configuration.experiments[:my_experiment] = {
    #    :variants => [ "control_opt", "second_opt", "third_opt" ],
    #  }
    #  should_receive(:experiment_variable).with(["second_opt", "third_opt"], "control_opt", :my_experiment)
    #  ab_test :my_experiment
    #end

    #it "accepts probability on variants" do
    #  Split.configuration.experiments[:my_experiment] = {
    #    :variants => [
    #      { :name => "control_opt", :percent => 67 },
    #      { :name => "second_opt", :percent => 10 },
    #      { :name => "third_opt", :percent => 23 },
    #    ],
    #  }
    #  should_receive(:experiment_variable).with({"second_opt" => 0.1, "third_opt" => 0.23}, {"control_opt" => 0.67}, :my_experiment)
    #  ab_test :my_experiment
    #end
    #
    #it "accepts probability on some variants" do
    #  Split.configuration.experiments[:my_experiment] = {
    #    :variants => [
    #      { :name => "control_opt", :percent => 34 },
    #      "second_opt",
    #      { :name => "third_opt", :percent => 23 },
    #      "fourth_opt",
    #    ],
    #  }
    #  should_receive(:experiment_variable).with({"second_opt" => 0.215, "third_opt" => 0.23, "fourth_opt" => 0.215}, {"control_opt" => 0.34}, :my_experiment)
    #  ab_test :my_experiment
    #end
    #
    #it "allows name param without probability" do
    #  Split.configuration.experiments[:my_experiment] = {
    #    :variants => [
    #      { :name => "control_opt" },
    #      "second_opt",
    #      { :name => "third_opt", :percent => 64 },
    #    ],
    #  }
    #  should_receive(:experiment_variable).with({"second_opt" => 0.18, "third_opt" => 0.64}, {"control_opt" => 0.18}, :my_experiment)
    #  ab_test :my_experiment
    #end
=======
    subject { self }
    RSpec::Matchers.define :start_experiment do |name|
      match do |actual|
        @control ||= anything
        @alternatives ||= anything
        @times ||= 1
        actual.should_receive(:experiment_variable).with(@alternatives, @control, name).exactly(@times).times
      end
      chain :with do |control, *alternatives|
        @control = control
        @alternatives = alternatives.flatten
      end
      chain :exactly do |times|
        @times = times
      end
      chain :times do end
    end

    it "pulls options from config file" do
      Split.configuration.experiments[:my_experiment] = {
        :variants => [ "control_opt", "other_opt" ],
      }
      should start_experiment(:my_experiment).with("control_opt", ["other_opt"])
      ab_test :my_experiment
    end

    it "can be called multiple times" do
      Split.configuration.experiments[:my_experiment] = {
        :variants => [ "control_opt", "other_opt" ],
      }
      should start_experiment(:my_experiment).with("control_opt", ["other_opt"]).exactly(5).times
      5.times { ab_test :my_experiment }
    end

    it "accepts multiple variants" do
      Split.configuration.experiments[:my_experiment] = {
        :variants => [ "control_opt", "second_opt", "third_opt" ],
      }
      should start_experiment(:my_experiment).with("control_opt", ["second_opt", "third_opt"])
      ab_test :my_experiment
    end

    it "accepts probability on variants" do
      Split.configuration.experiments[:my_experiment] = {
        :variants => [
          { :name => "control_opt", :percent => 67 },
          { :name => "second_opt", :percent => 10 },
          { :name => "third_opt", :percent => 23 },
        ],
      }
      should start_experiment(:my_experiment).with({"control_opt" => 0.67}, {"second_opt" => 0.1}, {"third_opt" => 0.23})
      ab_test :my_experiment
    end

    it "accepts probability on some variants" do
      Split.configuration.experiments[:my_experiment] = {
        :variants => [
          { :name => "control_opt", :percent => 34 },
          "second_opt",
          { :name => "third_opt", :percent => 23 },
          "fourth_opt",
        ],
      }
      should start_experiment(:my_experiment).with({"control_opt" => 0.34}, {"second_opt" => 0.215}, {"third_opt" => 0.23}, {"fourth_opt" => 0.215})
      ab_test :my_experiment
    end

    it "allows name param without probability" do
      Split.configuration.experiments[:my_experiment] = {
        :variants => [
          { :name => "control_opt" },
          "second_opt",
          { :name => "third_opt", :percent => 64 },
        ],
      }
      should start_experiment(:my_experiment).with({"control_opt" => 0.18}, {"second_opt" => 0.18}, {"third_opt" => 0.64})
      ab_test :my_experiment
    end
>>>>>>> c3028570
  end

  it 'should handle multiple experiments correctly' do
    experiment = Split::Experiment.find_or_create('link_color', 'blue', 'red')
    experiment2 = Split::Experiment.find_or_create('link_color2', 'blue', 'red')
    alternative_name = ab_test('link_color', 'blue', 'red')
    alternative_name2 = ab_test('link_color2', 'blue', 'red')
    finished('link_color2')

    experiment2.alternatives.each do |alt|
      alt.unfinished_count.should eq(0)
    end
  end
end<|MERGE_RESOLUTION|>--- conflicted
+++ resolved
@@ -576,147 +576,88 @@
 
   end
 
-  context "with preloaded config" do
-    before { Split.configuration.experiments = {} }
-
-<<<<<<< HEAD
-    #it "pulls options from config file" do
-    #  Split.configuration.experiments[:my_experiment] = {
-    #    :variants => [ "control_opt", "other_opt" ],
-    #  }
-    #
-    #  trial = mock('trial')
-    #  Split::Alternative.stub(:trial).with(experiment_name: :my_experiment).and_return(trial)
-    #  should_receive(:start_trial).with(trial)
-    #
-    #  ab_test :my_experiment
-    #end
-    #
-    #it "accepts multiple variants" do
-    #  Split.configuration.experiments[:my_experiment] = {
-    #    :variants => [ "control_opt", "second_opt", "third_opt" ],
-    #  }
-    #  should_receive(:experiment_variable).with(["second_opt", "third_opt"], "control_opt", :my_experiment)
-    #  ab_test :my_experiment
-    #end
-
-    #it "accepts probability on variants" do
-    #  Split.configuration.experiments[:my_experiment] = {
-    #    :variants => [
-    #      { :name => "control_opt", :percent => 67 },
-    #      { :name => "second_opt", :percent => 10 },
-    #      { :name => "third_opt", :percent => 23 },
-    #    ],
-    #  }
-    #  should_receive(:experiment_variable).with({"second_opt" => 0.1, "third_opt" => 0.23}, {"control_opt" => 0.67}, :my_experiment)
-    #  ab_test :my_experiment
-    #end
-    #
-    #it "accepts probability on some variants" do
-    #  Split.configuration.experiments[:my_experiment] = {
-    #    :variants => [
-    #      { :name => "control_opt", :percent => 34 },
-    #      "second_opt",
-    #      { :name => "third_opt", :percent => 23 },
-    #      "fourth_opt",
-    #    ],
-    #  }
-    #  should_receive(:experiment_variable).with({"second_opt" => 0.215, "third_opt" => 0.23, "fourth_opt" => 0.215}, {"control_opt" => 0.34}, :my_experiment)
-    #  ab_test :my_experiment
-    #end
-    #
-    #it "allows name param without probability" do
-    #  Split.configuration.experiments[:my_experiment] = {
-    #    :variants => [
-    #      { :name => "control_opt" },
-    #      "second_opt",
-    #      { :name => "third_opt", :percent => 64 },
-    #    ],
-    #  }
-    #  should_receive(:experiment_variable).with({"second_opt" => 0.18, "third_opt" => 0.64}, {"control_opt" => 0.18}, :my_experiment)
-    #  ab_test :my_experiment
-    #end
-=======
-    subject { self }
-    RSpec::Matchers.define :start_experiment do |name|
-      match do |actual|
-        @control ||= anything
-        @alternatives ||= anything
-        @times ||= 1
-        actual.should_receive(:experiment_variable).with(@alternatives, @control, name).exactly(@times).times
-      end
-      chain :with do |control, *alternatives|
-        @control = control
-        @alternatives = alternatives.flatten
-      end
-      chain :exactly do |times|
-        @times = times
-      end
-      chain :times do end
-    end
-
-    it "pulls options from config file" do
-      Split.configuration.experiments[:my_experiment] = {
-        :variants => [ "control_opt", "other_opt" ],
-      }
-      should start_experiment(:my_experiment).with("control_opt", ["other_opt"])
-      ab_test :my_experiment
-    end
-
-    it "can be called multiple times" do
-      Split.configuration.experiments[:my_experiment] = {
-        :variants => [ "control_opt", "other_opt" ],
-      }
-      should start_experiment(:my_experiment).with("control_opt", ["other_opt"]).exactly(5).times
-      5.times { ab_test :my_experiment }
-    end
-
-    it "accepts multiple variants" do
-      Split.configuration.experiments[:my_experiment] = {
-        :variants => [ "control_opt", "second_opt", "third_opt" ],
-      }
-      should start_experiment(:my_experiment).with("control_opt", ["second_opt", "third_opt"])
-      ab_test :my_experiment
-    end
-
-    it "accepts probability on variants" do
-      Split.configuration.experiments[:my_experiment] = {
-        :variants => [
-          { :name => "control_opt", :percent => 67 },
-          { :name => "second_opt", :percent => 10 },
-          { :name => "third_opt", :percent => 23 },
-        ],
-      }
-      should start_experiment(:my_experiment).with({"control_opt" => 0.67}, {"second_opt" => 0.1}, {"third_opt" => 0.23})
-      ab_test :my_experiment
-    end
-
-    it "accepts probability on some variants" do
-      Split.configuration.experiments[:my_experiment] = {
-        :variants => [
-          { :name => "control_opt", :percent => 34 },
-          "second_opt",
-          { :name => "third_opt", :percent => 23 },
-          "fourth_opt",
-        ],
-      }
-      should start_experiment(:my_experiment).with({"control_opt" => 0.34}, {"second_opt" => 0.215}, {"third_opt" => 0.23}, {"fourth_opt" => 0.215})
-      ab_test :my_experiment
-    end
-
-    it "allows name param without probability" do
-      Split.configuration.experiments[:my_experiment] = {
-        :variants => [
-          { :name => "control_opt" },
-          "second_opt",
-          { :name => "third_opt", :percent => 64 },
-        ],
-      }
-      should start_experiment(:my_experiment).with({"control_opt" => 0.18}, {"second_opt" => 0.18}, {"third_opt" => 0.64})
-      ab_test :my_experiment
-    end
->>>>>>> c3028570
-  end
+  # context "with preloaded config" do
+  #   before { Split.configuration.experiments = {} }
+  # 
+  #   subject { self }
+  #   RSpec::Matchers.define :start_experiment do |name|
+  #     match do |actual|
+  #       @control ||= anything
+  #       @alternatives ||= anything
+  #       @times ||= 1
+  #       actual.should_receive(:experiment_variable).with(@alternatives, @control, name).exactly(@times).times
+  #     end
+  #     chain :with do |control, *alternatives|
+  #       @control = control
+  #       @alternatives = alternatives.flatten
+  #     end
+  #     chain :exactly do |times|
+  #       @times = times
+  #     end
+  #     chain :times do end
+  #   end
+  # 
+  #   it "pulls options from config file" do
+  #     Split.configuration.experiments[:my_experiment] = {
+  #       :variants => [ "control_opt", "other_opt" ],
+  #     }
+  #     should start_experiment(:my_experiment).with("control_opt", ["other_opt"])
+  #     ab_test :my_experiment
+  #   end
+  # 
+  #   it "can be called multiple times" do
+  #     Split.configuration.experiments[:my_experiment] = {
+  #       :variants => [ "control_opt", "other_opt" ],
+  #     }
+  #     should start_experiment(:my_experiment).with("control_opt", ["other_opt"]).exactly(5).times
+  #     5.times { ab_test :my_experiment }
+  #   end
+  # 
+  #   it "accepts multiple variants" do
+  #     Split.configuration.experiments[:my_experiment] = {
+  #       :variants => [ "control_opt", "second_opt", "third_opt" ],
+  #     }
+  #     should start_experiment(:my_experiment).with("control_opt", ["second_opt", "third_opt"])
+  #     ab_test :my_experiment
+  #   end
+  # 
+  #   it "accepts probability on variants" do
+  #     Split.configuration.experiments[:my_experiment] = {
+  #       :variants => [
+  #         { :name => "control_opt", :percent => 67 },
+  #         { :name => "second_opt", :percent => 10 },
+  #         { :name => "third_opt", :percent => 23 },
+  #       ],
+  #     }
+  #     should start_experiment(:my_experiment).with({"control_opt" => 0.67}, {"second_opt" => 0.1}, {"third_opt" => 0.23})
+  #     ab_test :my_experiment
+  #   end
+  # 
+  #   it "accepts probability on some variants" do
+  #     Split.configuration.experiments[:my_experiment] = {
+  #       :variants => [
+  #         { :name => "control_opt", :percent => 34 },
+  #         "second_opt",
+  #         { :name => "third_opt", :percent => 23 },
+  #         "fourth_opt",
+  #       ],
+  #     }
+  #     should start_experiment(:my_experiment).with({"control_opt" => 0.34}, {"second_opt" => 0.215}, {"third_opt" => 0.23}, {"fourth_opt" => 0.215})
+  #     ab_test :my_experiment
+  #   end
+  # 
+  #   it "allows name param without probability" do
+  #     Split.configuration.experiments[:my_experiment] = {
+  #       :variants => [
+  #         { :name => "control_opt" },
+  #         "second_opt",
+  #         { :name => "third_opt", :percent => 64 },
+  #       ],
+  #     }
+  #     should start_experiment(:my_experiment).with({"control_opt" => 0.18}, {"second_opt" => 0.18}, {"third_opt" => 0.64})
+  #     ab_test :my_experiment
+  #   end
+  # end
 
   it 'should handle multiple experiments correctly' do
     experiment = Split::Experiment.find_or_create('link_color', 'blue', 'red')
